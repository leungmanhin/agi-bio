;(ConceptNode "hello world")

; pln/ure helpers
(define cpolicy "opencog/reasoning/bio_cpolicy.json")

; atomspace populating helpers
(define knowledge-dir "../../bio-data/scheme-representations/")
(define subgraph-dir (string-append knowledge-dir "subgraphs/"))

(define (loadf f) (load (string-append knowledge-dir f)))
(define (loadsub f) (load (string-append subgraph-dir f)))

(define (loadGO1K) (loadf "subgraphs/subgraph_1K_GO.scm"))
(define (load1K) (loadf "subgraphs/subgraph_1K.scm"))


; general utility shortcuts and helpers
(define countall count-all)
(define prt cog-prt-atomspace)



<<<<<<< HEAD
; set the truth value for GeneNodes
(define (set_gene_tvs strength confidence)
    (let ([genes (cog-get-atoms 'GeneNode)])
       (map (lambda (gene)       
            (cog-set-tv! gene (cog-new-stv strength confidence))) 
            genes)))
=======
; one-step inference forward chaining algo
; first we could get the incoming links to source and save those as "known"
(define (do_one_steps source)
    (do ((i 1 (1+ i)))
        ((> i 100))
      (cog-fc-em source cpolicy)))
; then we could filter out the previously known to get the "new" knowledge



; one-step inference forward chaining algo with default
(define (do_one_steps_def)
    (do_one_steps (GeneNode "SHANK2")))

>>>>>>> 17624f34

(define pattern_match_go_terms
    (BindLink
        (VariableNode "$go")
        (ImplicationLink
            (InheritanceLink
                (VariableNode "$go")
                (ConceptNode "GO_term"))
            (VariableNode "$go"))))

(define (loadtemp)
  (load "temp.scm"))

#|             ;;;;;;;;;;;;;;;;;;;;;;;;;;;;;;;;;;;;;;;;;;;;;;;;;;;;;;;;;;

(define get_go_terms
    (cog-outgoing-set (cog-bind pattern_match_go_terms)))



(define (get_inheritance_child_nodes parent)
    (cog-bind
        (BindLink
            (ListLink
                (VariableNode "$child"))
            (ImplicationLink
                ;(AndLink
                    (InheritanceLink
                        (VariableNode "$child")
                        (ConceptNode parent))
                ;    (NotLink
                ;        (EquivalenceLink
                ;            (VariableNode "$child")
                ;            (ConceptNode "GO_term"))))
                (VariableNode "$child")))))




(define (get_members_of setname)
    (cog-bind
        (BindLink
            (VariableNode "$member") 
            (ImplicationLink
                (MemberLink
                    (VariableNode "$member")
                    (ConceptNode setname))
                (VariableNode "$member")))))


(define (get_sets_for_member membername)
    (cog-bind
        (BindLink
            (VariableNode "$setname")
            (ImplicationLink
                (MemberLink
                    (GeneNode membername)
                    (VariableNode "$setname"))
                (VariableNode "$setname")))))

|#         ;;;;;;;;;;;;;;;;;;;;;;;;;;;;;;;;;;;;;;;;;;;;;;;;;;;;;;;;;;;


;(define (test something)
;    (display something))

<<<<<<< HEAD
;(define (set-genenode-tvs)
;    (define genenodes (cog-get-atoms 'GeneNode))
=======


>>>>>>> 17624f34
<|MERGE_RESOLUTION|>--- conflicted
+++ resolved
@@ -20,14 +20,13 @@
 
 
 
-<<<<<<< HEAD
 ; set the truth value for GeneNodes
 (define (set_gene_tvs strength confidence)
     (let ([genes (cog-get-atoms 'GeneNode)])
        (map (lambda (gene)       
             (cog-set-tv! gene (cog-new-stv strength confidence))) 
             genes)))
-=======
+
 ; one-step inference forward chaining algo
 ; first we could get the incoming links to source and save those as "known"
 (define (do_one_steps source)
@@ -42,7 +41,6 @@
 (define (do_one_steps_def)
     (do_one_steps (GeneNode "SHANK2")))
 
->>>>>>> 17624f34
 
 (define pattern_match_go_terms
     (BindLink
@@ -109,10 +107,7 @@
 ;(define (test something)
 ;    (display something))
 
-<<<<<<< HEAD
 ;(define (set-genenode-tvs)
 ;    (define genenodes (cog-get-atoms 'GeneNode))
-=======
 
 
->>>>>>> 17624f34
