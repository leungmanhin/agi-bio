<<<<<<< HEAD
#!/usr/bin/env python2.7

# go.obd to go scheme file 
=======
# Script to convert go.obd to atomspace representation in scheme 
# Requires: file go.obo from http://purl.obolibrary.org/obo/go.obo
>>>>>>> abfabde8

f = open('go.obo')
lines = f.readlines()

# store line of number --- "[Terms]" and [Typedef]
line_no = []

with open('go.obo') as  f:  
    for num, line in enumerate(f , 1):
        if "[Term]" in line or "[Typedef]" in line:
            line_no.append(num)

line_no.sort()
###### function to write on file
def inLink( node1 , node2):
    f_go.write("(InheritanceLink \n")
    f_go.write("\t (ConceptNode \"" + node1 + "\")\n")
    f_go.write("\t (ConceptNode \""+ node2 + "\")\n")
    f_go.write(")\n\n")

def evaLink(predicateName ,node1 , node2 , node1_type, node2_type):
    f_go.write("(EvaluationLink \n")
    f_go.write("\t (PredicateNode \"" + predicateName + "\"\n")
    f_go.write("\t (ListLink \n")
    f_go.write("\t\t (" + node1_type + " \"" + node1 + "\")\n")
    f_go.write("\t\t (" + node2_type + " \"" + node2 + "\"))\n")
    f_go.write("\t )\n")
    f_go.write(")\n\n")

def go_term(idd):

    inLink(idd,"GO_term")
   
def go_name(idd, name):

    evaLink("GO_name", idd, name, "ConceptNode", "ConceptNode")

def go_namespace(idd,namespace):
    
    evaLink("GO_namespace", idd, namespace ,"ConceptNode", "ConceptNode")

def go_synonyms(idd,synonyms,synonym_type):
   
    evaLink(("GO_synonym_" +synonym_type),idd ,synonyms, "ConceptNode", "ConceptNode")

def go_isa(idd , isa_id):
    
    inLink(idd,isa_id)

def go_altid(idd,alt_id):
  
    evaLink("GO_alt_id", idd, alt_id, "ConceptNode", "ConceptNode")

def go_relationship(idd,relate_id, relation_type):

    #impLink(("GO_" + relation_type), idd, relate_id, "VariableNode" , "VariableNode")
    evaLink(("RO_" + relation_type), idd, relate_id, "VariableNode" , "VariableNode")
    print ""

#open file to write 
f_go = open('ontology2.scm', 'a')

#partition each line and call functions
for i in range(len(line_no)):
    if i + 1 == len(line_no) :
        part = lines[line_no[i] : len(lines)]
    else :
        part = lines[line_no[i] : line_no[i+1] - 1]
    test = [l.partition(':') for l in part]
    rel_typeno = 0 ; synonym = [] ; synonym_type = []
    is_a = []; alt_id =[] ; relationship = [] ;relationship_type= []
    idd ="" ; name= ""; namespace="" ; obsolete =""
    for k in range(len(test)):
        if (test[k][0] == 'is_obsolete'):
            obsolete = (test[k][2].partition('\n')[0]).partition(' ')[2]
        elif (test[k][0] == 'id'):
            idd = (test[k][2].partition('\n')[0]).partition(' ')[2]
        elif (test[k][0] == 'name'):
            name = (test[k][2].partition('\n')[0]).partition(' ')[2]
        elif (test[k][0] == 'namespace'):
            namespace = (test[k][2].partition('\n')[0]).partition(' ')[2]
        elif (test[k][0] == 'synonym'):
            synonym.append(((test[k][2].partition('\n')[0]).partition(' ')[2]).split('"',2)[1])
            synonym_type.append((((test[k][2].split('"',2))[2].partition('[]')[0]).partition(" ")[2]).partition(" ")[0])
        elif (test[k][0] == 'alt_id'):
            alt_id.append((test[k][2].partition('\n')[0]).partition(' ')[2])
        elif (test[k][0] == 'relationship'):
            relationship_type.append((((test[k][2].partition('\n')[0]).partition('GO')[0]).split(' ')[1]))
            while rel_typeno < len(relationship_type):
                relationship.append((((test[k][2].partition('\n')[0]).partition(relationship_type[rel_typeno])[2]).partition('!')[0]).partition(' ')[2])
                rel_typeno = rel_typeno + 1
        elif (test[k][0] == 'is_a'):
            is_a.append(((test[k][2].partition('\n')[0]).partition('!')[0]).partition(' ')[2].strip())
  
    print relationship_type
    print relationship
    if (obsolete != 'true') :
        go_term(idd)
        go_name(idd,name)
        go_namespace(idd,namespace)
        if len(synonym) != 0:
            sy_len = 0
            while sy_len < len(synonym):
                go_synonyms(idd,synonym[sy_len],synonym_type[sy_len])
                sy_len = sy_len +1
        if len(is_a) != 0:
            isa_len = 0
            while isa_len < len(is_a):
                go_isa(idd,is_a[isa_len])
                isa_len = isa_len +1
        if len(alt_id) != 0:
            altid_len = 0
            while altid_len < len(alt_id):
                go_altid(idd,alt_id[altid_len])
                altid_len = altid_len +1
        if len(relationship) != 0:
            parts_len = 0
            while parts_len < len(relationship):
                go_relationship(idd ,relationship[parts_len],relationship_type[parts_len])
                parts_len = parts_len + 1

#close file
f_go.close()<|MERGE_RESOLUTION|>--- conflicted
+++ resolved
@@ -1,11 +1,7 @@
-<<<<<<< HEAD
 #!/usr/bin/env python2.7
 
-# go.obd to go scheme file 
-=======
 # Script to convert go.obd to atomspace representation in scheme 
 # Requires: file go.obo from http://purl.obolibrary.org/obo/go.obo
->>>>>>> abfabde8
 
 f = open('go.obo')
 lines = f.readlines()
